"""Module for registering CLI plugins for jaseci."""

import logging
import os
import time
from contextlib import asynccontextmanager
from typing import AsyncIterator, Optional

from dotenv import load_dotenv
from fastapi.responses import FileResponse, StreamingResponse, Response
from jac_cloud.jaseci.security import authenticator
from jac_cloud.plugin.jaseci import NodeAnchor
from jaclang.cli.cmdreg import cmd_registry
from jaclang.plugin.default import hookimpl
from jaclang.runtimelib.context import ExecutionContext
from jaclang.runtimelib.machine import JacMachine
from requests import Response
from uvicorn import run as _run

from jvserve.lib.agent_interface import AgentInterface
from jvserve.lib.agent_pulse import AgentPulse
from jvserve.lib.file_interface import (
    DEFAULT_FILES_ROOT,
    FILE_INTERFACE,
    file_interface,
)
from jvserve.lib.jvlogger import JVLogger

load_dotenv(".env")


def serve_proxied_file(file_path: str) -> FileResponse | StreamingResponse:
    """Serve a proxied file from a remote or local URL."""
    import mimetypes

    import requests
    from fastapi import HTTPException

    if FILE_INTERFACE == "local":
        return FileResponse(path=os.path.join(DEFAULT_FILES_ROOT, file_path))

    file_url = file_interface.get_file_url(file_path)

    if file_url and ("localhost" in file_url or "127.0.0.1" in file_url):
        # prevent recusive calls when env vars are not detected
        raise HTTPException(status_code=500, detail="Environment not set up correctly")

    if not file_url:
        raise HTTPException(status_code=404, detail="File not found")

    file_extension = os.path.splitext(file_path)[1].lower()

    # List of extensions to serve directly
    direct_serve_extensions = [
        ".pdf",
        ".html",
        ".txt",
        ".js",
        ".css",
        ".json",
        ".xml",
        ".svg",
        ".csv",
        ".ico",
    ]

    if file_extension in direct_serve_extensions:
        file_response = requests.get(file_url)
        file_response.raise_for_status()  # Raise HTTPError for bad responses (4XX or 5XX)

        mime_type = mimetypes.guess_type(file_path)[0] or "application/octet-stream"

        return StreamingResponse(iter([file_response.content]), media_type=mime_type)

    file_response = requests.get(file_url, stream=True)
    file_response.raise_for_status()

    return StreamingResponse(
        file_response.iter_content(chunk_size=1024),
        media_type="application/octet-stream",
    )


class JacCmd:
    """Jac CLI."""

    @staticmethod
    @hookimpl
    def create_cmd() -> None:
        """Create Jac CLI cmds."""

        @cmd_registry.register
        def jvserve(
            filename: str,
            host: str = "0.0.0.0",
            port: int = 8000,
            loglevel: str = "INFO",
            workers: Optional[int] = None,
        ) -> None:
            """Launch the jac application."""
            from jaclang import jac_import

            # set up logging
            JVLogger.setup_logging(level=loglevel)
            logger = logging.getLogger(__name__)

            # load FastAPI
            from jac_cloud import FastAPI

            FastAPI.enable()

            # load the JAC application
            jctx = ExecutionContext.create()

            base, mod = os.path.split(filename)
            base = base if base else "./"
            mod = mod[:-4]

            if filename.endswith(".jac"):
                start_time = time.time()
                jac_import(
                    target=mod,
                    base_path=base,
                    cachable=True,
                    override_name="__main__",
                )
                logger.info(f"Loading took {time.time() - start_time} seconds")

            AgentInterface.HOST = host
            AgentInterface.PORT = port

            # set up lifespan events
            async def on_startup() -> None:
                # Perform initialization actions here
                logger.info("JIVAS is starting up...")

            async def on_shutdown() -> None:
                # Perform initialization actions here
                logger.info("JIVAS is shutting down...")
                AgentPulse.stop()
                # await AgentRTC.on_shutdown()
                jctx.close()
                JacMachine.detach()

            app_lifespan = FastAPI.get().router.lifespan_context

            @asynccontextmanager
            async def lifespan_wrapper(app: FastAPI) -> AsyncIterator[Optional[str]]:
                await on_startup()
                async with app_lifespan(app) as maybe_state:
                    yield maybe_state
                await on_shutdown()

            FastAPI.get().router.lifespan_context = lifespan_wrapper

            # Setup custom routes
            FastAPI.get().add_api_route(
                "/interact", endpoint=AgentInterface.interact, methods=["POST"]
            )
            FastAPI.get().add_api_route(
                "/webhook/{key}",
                endpoint=AgentInterface.webhook_exec,
                methods=["GET", "POST"],
            )
            FastAPI.get().add_api_route(
                "/action/walker",
                endpoint=AgentInterface.action_walker_exec,
                methods=["POST"],
                dependencies=authenticator,
            )

            # run the app
            _run(FastAPI.get(), host=host, port=port, lifespan="on", workers=workers)

        @cmd_registry.register
        def jvfileserve(
            directory: str, host: str = "0.0.0.0", port: int = 9000
        ) -> None:
            """Launch the file server for local files."""
            # load FastAPI
            from fastapi import FastAPI
            from fastapi.middleware.cors import CORSMiddleware
            from fastapi.staticfiles import StaticFiles

            # Setup custom routes
            app = FastAPI()

            # Add CORS middleware
            app.add_middleware(
                CORSMiddleware,
                allow_origins=["*"],
                allow_credentials=True,
                allow_methods=["*"],
                allow_headers=["*"],
            )

            if not os.path.exists(directory):
                os.makedirs(directory)

            # Set the environment variable for the file root path
            os.environ["JIVAS_FILES_ROOT_PATH"] = directory

            # Mount the static files directory
            app.mount(
                "/files",
                StaticFiles(directory=directory),
                name="files",
            )

            # run the app
            _run(app, host=host, port=port)

        @cmd_registry.register
        def jvproxyserve(
            directory: str, host: str = "0.0.0.0", port: int = 9000
        ) -> None:
            """Launch the file proxy server for remote files."""
            # load FastAPI
            from bson import ObjectId
            from fastapi import FastAPI, HTTPException
            from fastapi.middleware.cors import CORSMiddleware

            # Setup custom routes
            app = FastAPI()

            # Add CORS middleware
            app.add_middleware(
                CORSMiddleware,
                allow_origins=["*"],
                allow_credentials=True,
                allow_methods=["*"],
                allow_headers=["*"],
            )

            # Add proxy routes only if using S3
            if FILE_INTERFACE == "s3":

                @app.get("/files/{file_path:path}", response_model=None)
                async def serve_file(
                    file_path: str,
<<<<<<< HEAD
                ) -> FileResponse | StreamingResponse | Response:
                    descriptor_path = os.environ["JIVAS_DESCRIPTOR_ROOT_PATH"]
                    if descriptor_path and descriptor_path in file_path:
                        return Response(status_code=403)

=======
                ) -> Response:
>>>>>>> 60b7f53f
                    return serve_proxied_file(file_path)

            @app.get("/f/{file_id:path}", response_model=None)
            async def get_proxied_file(
                file_id: str,
<<<<<<< HEAD
            ) -> FileResponse | StreamingResponse | Response:
                from bson import ObjectId
                from fastapi import HTTPException

=======
            ) -> Response:
>>>>>>> 60b7f53f
                params = file_id.split("/")
                object_id = params[0]

                # mongo db collection
                collection = NodeAnchor.Collection.get_collection("url_proxies")
                file_details = collection.find_one({"_id": ObjectId(object_id)})
                descriptor_path = os.environ["JIVAS_DESCRIPTOR_ROOT_PATH"]

                if file_details:
                    if descriptor_path and descriptor_path in file_details["path"]:
                        return Response(status_code=403)

                    return serve_proxied_file(file_details["path"])

                raise HTTPException(status_code=404, detail="File not found")

            # run the app
            _run(app, host=host, port=port)<|MERGE_RESOLUTION|>--- conflicted
+++ resolved
@@ -238,28 +238,20 @@
                 @app.get("/files/{file_path:path}", response_model=None)
                 async def serve_file(
                     file_path: str,
-<<<<<<< HEAD
                 ) -> FileResponse | StreamingResponse | Response:
                     descriptor_path = os.environ["JIVAS_DESCRIPTOR_ROOT_PATH"]
                     if descriptor_path and descriptor_path in file_path:
                         return Response(status_code=403)
 
-=======
-                ) -> Response:
->>>>>>> 60b7f53f
                     return serve_proxied_file(file_path)
 
             @app.get("/f/{file_id:path}", response_model=None)
             async def get_proxied_file(
                 file_id: str,
-<<<<<<< HEAD
             ) -> FileResponse | StreamingResponse | Response:
                 from bson import ObjectId
                 from fastapi import HTTPException
 
-=======
-            ) -> Response:
->>>>>>> 60b7f53f
                 params = file_id.split("/")
                 object_id = params[0]
 
